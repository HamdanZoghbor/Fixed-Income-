class CurveConstructionError(Exception):
    """Raised when a DiscountCurve cannot be properly constructed due to invalid input."""
    def __init__(self, message: str):
        super().__init__(f"CurveConstructionError: {message}")

class InterpolationError(Exception):
    """Raised when discount factor interpolation or extrapolation fails."""
    def __init__(self, message: str):
        super().__init__(f"InterpolationError: {message}")

<<<<<<< HEAD
class BondValidationError(Exception):
    """Custom exception for invalid bond parameters."""
    pass
=======
class PortfolioError(Exception):
    """Raised for errors related to Portfolio operations."""
    def __init__(self, message: str):
        super().__init__(f"PortfolioError: {message}")

        

        
>>>>>>> 89540026
<|MERGE_RESOLUTION|>--- conflicted
+++ resolved
@@ -8,11 +8,9 @@
     def __init__(self, message: str):
         super().__init__(f"InterpolationError: {message}")
 
-<<<<<<< HEAD
 class BondValidationError(Exception):
     """Custom exception for invalid bond parameters."""
     pass
-=======
 class PortfolioError(Exception):
     """Raised for errors related to Portfolio operations."""
     def __init__(self, message: str):
@@ -20,5 +18,4 @@
 
         
 
-        
->>>>>>> 89540026
+        